--- conflicted
+++ resolved
@@ -304,7 +304,6 @@
             }
         )
 
-<<<<<<< HEAD
         if "ovmm_nav_goal_segmentation" in self.skill_obs_keys:
             hab_obs["ovmm_nav_goal_segmentation"] = self._get_goal_segmentation(obs)
         if "receptacle_segmentation" in self.skill_obs_keys:
@@ -312,9 +311,7 @@
 
         return hab_obs
 
-=======
     # FIXME: the return values do not match the signature
->>>>>>> 437c9baf
     def act(self, observations: Observations) -> Dict[str, int]:
         sample_random_seed()
         obs = self.convert_to_habitat_obs_space(observations)
