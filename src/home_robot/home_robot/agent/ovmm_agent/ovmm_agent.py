--- conflicted
+++ resolved
@@ -36,28 +36,21 @@
         self.place_done = None
         self.gaze_agent = None
         self.nav_to_obj_agent = None
-        self.pick_policy = None
-        self.place_policy = None
+        self.pick_agent = None
+        self.place_agent = None
         self.skip_skills = config.AGENT.skip_skills
         if config.AGENT.SKILLS.PLACE.type == "heuristic_debug":
-            self.place_policy = HeuristicPlacePolicy(config, self.device)
-<<<<<<< HEAD
+            self.place_agent = HeuristicPlacePolicy(config, self.device)
         elif config.AGENT.SKILLS.PLACE.type == "rl":
-            self.place_policy = PPOAgent(
+            self.place_agent = PPOAgent(
                 config,
                 config.AGENT.SKILLS.PLACE,
                 device_id=device_id,
                 obs_spaces=None,
                 action_spaces=None,
             )
-        if config.AGENT.SKILLS.GAZE_OBJ.type == "gaze":
-=======
         skip_both_gaze = self.skip_skills.gaze_at_obj and self.skip_skills.gaze_at_rec
-        if (
-            config.AGENT.SKILLS.GAZE_OBJ.type == "rl" and
-            not skip_both_gaze
-        ):
->>>>>>> 468b21ed
+        if config.AGENT.SKILLS.GAZE_OBJ.type == "rl" and not skip_both_gaze:
             self.gaze_agent = PPOAgent(
                 config,
                 config.AGENT.SKILLS.GAZE_OBJ,
@@ -115,7 +108,7 @@
         self.pick_start_step[e] = 0
         self.is_gaze_done[e] = 0
         self.place_done[e] = 0
-        self.place_policy = HeuristicPlacePolicy(self.config, self.device)
+        self.place_agent = HeuristicPlacePolicy(self.config, self.device)
         super().reset_vectorized_for_env(e)
         self.planner.set_vis_dir(
             episode.scene_id.split("/")[-1].split(".")[0], episode.episode_id
@@ -126,7 +119,7 @@
             self.nav_to_obj_agent.reset_vectorized_for_env(e)
 
     def _switch_to_next_skill(
-            self, e: int, next_skill: Skill, info: Dict[str, Any]
+        self, e: int, next_skill: Skill, info: Dict[str, Any]
     ) -> DiscreteNavigationAction:
         """Switch to the next skill for environment `e`.
 
@@ -171,23 +164,10 @@
     ) -> Tuple[DiscreteNavigationAction, Any]:
         """Heuristic pick skill execution"""
         raise NotImplementedError  # WIP
-        action, info = self.pick_policy(obs, info)
+        action, info = self.pick_agent(obs, info)
         if action == DiscreteNavigationAction.STOP:
             action = DiscreteNavigationAction.NAVIGATION_MODE
             info = self._switch_to_next_skill(e=0, info=info)
-        return action, info
-
-<<<<<<< HEAD
-    def _rl_nav_to_obj(
-        self, obs: Observations, info: Dict[str, Any]
-    ) -> Tuple[DiscreteNavigationAction, Any]:
-        """
-        Gets the next action to execute from the RL-based nav-to-object policy
-        """
-        action, term = self.nav_to_obj_agent.act(obs)
-        if term:
-            action = DiscreteNavigationAction.NAVIGATION_MODE
-            self._switch_to_next_skill(e=0, info=info)
         return action, info
 
     def _rl_place(
@@ -200,32 +180,11 @@
         if place_step == 0:
             action = DiscreteNavigationAction.MANIPULATION_MODE
         elif place_step == 1:
-            action, term = self.place_policy(obs, info)
+            action, term = self.place_agent(obs, info)
             if term:
                 action = DiscreteNavigationAction.STOP
         return action, info
 
-    def _oracle_pick(
-        self, obs: Observations, info: Dict[str, Any]
-    ) -> [DiscreteNavigationAction, Any]:
-        """
-        snap object magically in first step and then transition to next step;
-        only works in sim when arm_action.oracle_snap is set to True
-        """
-        pick_step = self.timesteps[0] - self.pick_start_step[0]
-        if pick_step == 0:
-            action = DiscreteNavigationAction.SNAP_OBJECT
-        elif pick_step == 1:
-            info = self._switch_to_next_skill(e=0, info=info, start_in_same_step=True)
-            action = DiscreteNavigationAction.NAVIGATION_MODE
-        else:
-            raise ValueError(
-                "Something is wrong. Still in oracle pick. Should've transitioned to next skill."
-            )
-        return action, info
-
-=======
->>>>>>> 468b21ed
     def _hardcoded_place(self):
         """Hardcoded place skill execution
         Orients the agent's arm and camera towards the recetacle, extends arm and releases the object"""
@@ -361,11 +320,13 @@
         elif place_type == "hardcoded":
             action = self._hardcoded_place()
         elif place_type == "heuristic_debug":
-            action, info = self.place_policy(obs, info)
-        else:
-            raise ValueError(
-                f"Got unexpected value for PLACE.type: {place_type}"
-            )
+            action, info = self.place_agent(obs, info)
+        elif place_type == "rl":
+            action, term = self.place_agent(obs, info)
+            if term:
+                action = DiscreteNavigationAction.STOP
+        else:
+            raise ValueError(f"Got unexpected value for PLACE.type: {place_type}")
         return action, info, None
 
     def act(self, obs: Observations) -> Tuple[DiscreteNavigationAction, Dict[str, Any]]:
@@ -374,82 +335,6 @@
 
         self.timesteps[0] += 1
         print(f'Executing skill {info["curr_skill"]} at timestep {self.timesteps[0]}')
-<<<<<<< HEAD
-        # Since heuristic nav is not properly vectorized, this agent currently only supports 1 env
-        # _switch_to_next_skill is thus always invoked with e=0
-        if self.states[0] == Skill.NAV_TO_OBJ:
-            nav_to_obj_type = self.config.AGENT.SKILLS.NAV_TO_OBJ.type
-            if self.skip_nav_to_obj:
-                info = self._switch_to_next_skill(
-                    e=0, info=info, start_in_same_step=True
-                )
-            elif nav_to_obj_type == "heuristic":
-                return self._heuristic_nav(obs, info)
-            elif nav_to_obj_type == "rl":
-                return self._rl_nav_to_obj(obs, info)
-            else:
-                raise ValueError(
-                    f"Got unexpected value for NAV_TO_OBJ.type: {nav_to_obj_type}"
-                )
-        if self.states[0] == Skill.GAZE_OBJ:
-            if self.skip_gaze_obj:
-                info = self._switch_to_next_skill(
-                    e=0, info=info, start_in_same_step=True
-                )
-            elif self.is_gaze_done[0]:
-                info = self._switch_to_next_skill(e=0, info=info)
-                self.is_gaze_done[0] = 0
-                return DiscreteNavigationAction.NAVIGATION_MODE, info
-            elif self.config.AGENT.SKILLS.GAZE_OBJ.type == "rl":
-                action, term = self.gaze_agent.act(obs)
-                if term:
-                    action = (
-                        {}
-                    )  # TODO: update after simultaneous gripping/motion is supported
-                    action["grip_action"] = [1]  # grasp the object when gaze is done
-                    self.is_gaze_done[0] = 1
-                return action, info
-            else:
-                raise NotImplementedError
-        if self.states[0] == Skill.ORIENT_OBJ:
-            info = self._switch_to_next_skill(
-                e=0, info=info, start_in_same_step=self.skip_orient_obj
-            )
-            if not self.skip_orient_obj:
-                return DiscreteNavigationAction.MANIPULATION_MODE, info
-        if self.states[0] == Skill.PICK_OBJ:
-            if self.skip_pick_obj:
-                info = self._switch_to_next_skill(
-                    e=0, info=info, start_in_same_step=True
-                )
-            if self.config.AGENT.SKILLS.PICK_OBJ.type == "oracle":
-                return self._oracle_pick(obs, info)
-            elif self.config.AGENT.SKILLS.PICK_OBJ.type == "heuristic":
-                raise NotImplementedError
-            else:
-                raise NotImplementedError
-        if self.states[0] == Skill.NAV_TO_REC:
-            if self.skip_nav_to_rec:
-                info = self._switch_to_next_skill(
-                    e=0, info=info, start_in_same_step=True
-                )
-            elif self.config.AGENT.SKILLS.NAV_TO_REC.type == "heuristic":
-                return self._heuristic_nav(obs, info)
-            else:
-                raise NotImplementedError
-        if self.states[0] == Skill.PLACE:
-            if self.skip_place:
-                info["skill_done"] = "PLACE"
-                return DiscreteNavigationAction.STOP, info
-            elif self.config.AGENT.SKILLS.PLACE.type == "hardcoded":
-                action = self._hardcoded_place()
-                return action, info
-            elif self.config.AGENT.SKILLS.PLACE.type == "heuristic_debug":
-                action, info = self.place_policy(obs, info)
-                return action, info
-            elif self.config.AGENT.SKILLS.PLACE.type == "rl":
-                return self._rl_place(obs, info)
-=======
 
         action = None
         while action is None:
@@ -465,14 +350,15 @@
                 action, info, new_state = self._gaze_at_rec(obs, info)
             elif self.states[0] == Skill.PLACE:
                 action, info, new_state = self._place(obs, info)
->>>>>>> 468b21ed
             else:
                 raise ValueError
 
             # Since heuristic nav is not properly vectorized, this agent currently only supports 1 env
             # _switch_to_next_skill is thus invoked with e=0
             if new_state:
-                assert action is None, f"action must be None when switching states, found {action} instead"
+                assert (
+                    action is None
+                ), f"action must be None when switching states, found {action} instead"
                 action = self._switch_to_next_skill(0, new_state, info)
 
         return action, info