--- conflicted
+++ resolved
@@ -656,9 +656,11 @@
         By default move relative. easier that way.
         """
 
+        # TODO: the following does nothing as it is not an in-place change; the result needs to be stored
         if q0 is not None:
-            self._to_manip_format(q0)
-            default_q = q0
+            default_q = self._to_manip_format(
+                q0
+            )  # FIXME: this default_q will raise error when passed to PIN
         else:
             # q0 = STRETCH_HOME_Q
             default_q = STRETCH_HOME_Q
@@ -671,26 +673,27 @@
             # So how do we do that?
             # This logic currently in local hello robot client
             raise NotImplementedError()
-<<<<<<< HEAD
+
+        # TODO: simplify the following by performing ik-type specific conversions out of this method
         if self._ik_type == "pybullet":
-            _q = self.manip_ik_solver.compute_ik(pos, quat, self._to_manip_format(q0))
+            _q = self.manip_ik_solver.compute_ik(
+                pos,
+                quat,
+                default_q,
+                num_attempts=num_attempts,
+                verbose=verbose,
+            )
+            if _q is None:
+                return None
             q = self._from_manip_format(_q, q0)
         elif self._ik_type == "pinocchio":
             _q = self.manip_ik_solver.compute_ik(
                 pos, quat, self._ros_pose_to_pinocchio(q0)
             )
+            if _q is None:
+                return None
             _q = _q[0]
             q = self._pinocchio_pose_to_ros(_q)
-=======
-        _q = self.manip_ik_solver.compute_ik(
-            pos, quat, q0, num_attempts=num_attempts, verbose=verbose
-        )
-        if _q is None:
-            return None
-        if self._ik_type == "pinocchio":
-            _q = _q[0]
-        q = self._from_manip_format(_q, default_q)
->>>>>>> dc6d39fe
         self.set_config(q)
         return q
 
