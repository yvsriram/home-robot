import abc
from typing import Tuple

import numpy as np

V_MAX_DEFAULT = 0.2  # base.params["motion"]["default"]["vel_m"]
W_MAX_DEFAULT = 0.45  # (vel_m_max - vel_m_default) / wheel_separation_m
ACC_LIN = 0.2  # 0.5 * base.params["motion"]["max"]["accel_m"]
ACC_ANG = 0.6  # 0.5 * (accel_m_max - accel_m_default) / wheel_separation_m
TOL_LIN = 0.025
TOL_ANG = 0.1
MAX_HEADING_ANG = np.pi / 4


class DiffDriveVelocityController(abc.ABC):
    """
    Abstract class for differential drive robot velocity controllers.
    """

    @abc.abstractmethod
    def __call__(self, xyt_err) -> Tuple[float, float]:
        pass


class DDVelocityControlNoplan(DiffDriveVelocityController):
    """
    Control logic for differential drive robot velocity control.
    Does not plan at all, instead uses heuristics to gravitate towards the goal.
    """

    def __init__(self, hz):
        self.v_max = V_MAX_DEFAULT
        self.w_max = W_MAX_DEFAULT
        self.lin_error_tol = TOL_LIN
        self.ang_error_tol = TOL_ANG

    @staticmethod
    def _velocity_feedback_control(x_err, a, v_max):
        """
        Computes velocity based on distance from target (trapezoidal velocity profile).
        Used for both linear and angular motion.
        """
        t = np.sqrt(2.0 * abs(x_err) / a)  # x_err = (1/2) * a * t^2
        v = min(a * t, v_max)
        return v * np.sign(x_err)

    @staticmethod
    def _turn_rate_limit(lin_err, heading_diff, w_max):
        """
        Compute velocity limit that prevents path from overshooting goal

        heading error decrease rate > linear error decrease rate
        (w - v * np.sin(phi) / D) / phi > v * np.cos(phi) / D
        v < (w / phi) / (np.sin(phi) / D / phi + np.cos(phi) / D)
        v < w * D / (np.sin(phi) + phi * np.cos(phi))

        (D = linear error, phi = angular error)
        """
        assert lin_err >= 0.0
        assert heading_diff >= 0.0

        if heading_diff > MAX_HEADING_ANG:
            return 0.0
        else:
            return (
                w_max
                * lin_err
                / (np.sin(heading_diff) + heading_diff * np.cos(heading_diff) + 1e-5)
            )

    def __call__(self, xyt_err):
        v_cmd = w_cmd = 0

        # Compute errors
        lin_err_abs = np.linalg.norm(xyt_err[0:2])
        ang_err = xyt_err[2]

        heading_err = np.arctan2(xyt_err[1], xyt_err[0])
        heading_err_abs = abs(heading_err)

        # Go to goal XY position if not there yet
        if lin_err_abs > self.lin_error_tol:
            # Compute linear velocity -- move towards goal XY
            v_raw = self._velocity_feedback_control(lin_err_abs, ACC_LIN, self.v_max)
            v_limit = self._turn_rate_limit(
<<<<<<< HEAD
                lin_err_abs, heading_err_abs, self.w_max / 2.0, tol=self.lin_error_tol
=======
                lin_err_abs,
                heading_err_abs,
                self.w_max / 2.0,
>>>>>>> 215ca25f
            )
            v_cmd = np.clip(v_raw, 0.0, v_limit)

            # Compute angular velocity -- turn towards goal XY
            w_cmd = self._velocity_feedback_control(heading_err, ACC_ANG, self.w_max)

        # Rotate to correct yaw if XY position is at goal
        elif abs(ang_err) > self.ang_error_tol:
            # Compute angular velocity -- turn to goal orientation
            w_cmd = self._velocity_feedback_control(ang_err, ACC_ANG, self.w_max)

        return v_cmd, w_cmd<|MERGE_RESOLUTION|>--- conflicted
+++ resolved
@@ -83,13 +83,9 @@
             # Compute linear velocity -- move towards goal XY
             v_raw = self._velocity_feedback_control(lin_err_abs, ACC_LIN, self.v_max)
             v_limit = self._turn_rate_limit(
-<<<<<<< HEAD
-                lin_err_abs, heading_err_abs, self.w_max / 2.0, tol=self.lin_error_tol
-=======
                 lin_err_abs,
                 heading_err_abs,
                 self.w_max / 2.0,
->>>>>>> 215ca25f
             )
             v_cmd = np.clip(v_raw, 0.0, v_limit)
 
