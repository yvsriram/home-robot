NO_GPU: 0                 # 1: ignore IDs above and run on CPU, 0: run on GPUs with IDs above
NUM_ENVIRONMENTS: 1       # number of environments (per agent process)
DUMP_LOCATION: datadump   # path to dump models and log
EXP_NAME: eval_floorplanner       # experiment name
VISUALIZE: 0              # 1: render observation and predicted semantic map, 0: no visualization
PRINT_IMAGES: 1           # 1: save visualization as images, 0: no image saving
GROUND_TRUTH_SEMANTICS: 0 # 1: use ground-truth semantics (for debugging / ablations)
seed: 0                   # seed

ENVIRONMENT:
  forward: 0.25           # forward motion (in meters)
  turn_angle: 30.0        # agent turn angle (in degrees)
  frame_height: 640       # first-person frame height (in pixels)
  frame_width: 480        # first-person frame width (in pixels)
  camera_height: 1.31     # camera sensor height (in metres)
  hfov: 42.0              # horizontal field of view (in degrees)
  min_depth: 0.5          # minimum depth for depth sensor (in metres)
  max_depth: 5.0         # maximum depth for depth sensor (in metres)
  num_receptacles: 21
  # category_map_file: data/datasets/floorplanner/rearrange/v3/val/cat_map.json
  category_map_file: projects/stretch_ovmm/configs/example_cat_map.json
  use_detic_viz: True

AGENT:
  max_steps: 10000         # maximum number of steps before stopping an episode; a lower value set for habitat episode termination 
  panorama_start: 1       # 1: turn around 360 degrees when starting an episode, 0: don't
  exploration_strategy: seen_frontier  # exploration strategy ("seen_frontier", "been_close_to_frontier")
  radius: 0.05            # robot radius (in meters)
  clip_embeddings_file: projects/stretch_ovmm/clip_embeddings.pickle

  SEMANTIC_MAP:
    semantic_categories: rearrange # map semantic channel categories ("coco_indoor", "longtail_indoor", "mukul_indoor", "rearrange")
    num_sem_categories: 5    # Following 5 categories: ["misc", "object_category", "start_receptacle", "goal_receptacle", "others"]
    map_size_cm: 4800        # global map size (in centimeters)
    map_resolution: 5        # size of map bins (in centimeters)
    vision_range: 100        # diameter of local map region visible by the agent (in cells)
    global_downscaling: 2    # ratio of global over local map
    du_scale: 4              # frame downscaling before projecting to point cloud
    cat_pred_threshold: 1.0  # number of depth points to be in bin to classify it as a certain semantic category
    exp_pred_threshold: 1.0  # number of depth points to be in bin to consider it as explored
    map_pred_threshold: 100.0  # number of depth points to be in bin to consider it as obstacle
    been_close_to_radius: 100  # radius (in centimeters) of been close to region
    explored_radius: 150       # radius (in centimeters) of visually explored region
    must_explore_close: False
    min_obs_height_cm: 20    # minimum height (in centimeters) of obstacle
    # erosion and filtering to reduce the number of spurious artifacts
    dilate_obstacles: True
    dilate_size: 3
    dilate_iter: 1

  SKILLS:
    GAZE_OBJ:
      type: rl #end_to_end #heuristic #hardcoded
      checkpoint_path: data/checkpoints/ovmm/gaze_may18_small_img_80%.pth
      rl_config: projects/habitat_ovmm/configs/agent/gaze_rl.yaml # with continuous actions
      gym_obs_keys:
        - robot_head_depth
        - object_embedding
        - object_segmentation
        - joint
        - is_holding
        - relative_resting_position
      allowed_actions:
        - arm_action
        - base_velocity
      arm_joint_mask: [0, 0, 0, 0, 0, 0, 1] # the arm joints that the policy can control
      max_displacement: 0.25                     # used when training the policy
      max_turn_degrees: 30.0
      min_turn_degrees: 5.0
      min_displacement: 0.1
      sensor_height: 160
      sensor_width: 120
      nav_goal_seg_channels: 1
      terminate_condition: grip
      grip_threshold: 0.8
      max_joint_delta: 0.0125
      min_joint_delta: 0.0

    PICK:
      # oracle pick: just close the gripper and assume it worked
      # hw pick: use a ROS grasp server to try to pick up the object.
      type: hw  # oracle or hw

    NAV_TO_OBJ:
      type: heuristic # heuristic (default) or rl
      checkpoint_path: data/checkpoints/ovmm/nav_to_obj_may26_teleport_65%.pth
      rl_config: projects/habitat_ovmm/configs/agent/nav_to_obj_rl.yaml
      gym_obs_keys:
        - robot_head_depth
        - object_embedding
        - ovmm_nav_goal_segmentation
        - receptacle_segmentation
        - start_receptacle
        - robot_start_gps
        - robot_start_compass
        - joint
      allowed_actions:
        - base_velocity
        - rearrange_stop
        # - move_forward
        # - turn_left
        # - turn_right
        # - stop
      arm_joint_mask: [0, 0, 0, 0, 0, 0, 0] # the arm joints that the policy can control
      max_displacement: 0.25                # used when training the policy; could be different from the eval values
      max_turn_degrees: 30.0
      min_turn_degrees: 5.0
      min_displacement: 0.1
      sensor_height: 160
      sensor_width: 120
      terminate_condition: continuous_stop
      nav_goal_seg_channels: 2

    NAV_TO_REC:
      type: heuristic # heuristic (default) or rl
      checkpoint_path: data/checkpoints/ovmm/nav_to_rec_may26_teleport_dist_0_1_77%.pth
      rl_config: projects/habitat_ovmm/configs/agent/nav_to_obj_rl.yaml
      gym_obs_keys:
        - robot_head_depth
        - ovmm_nav_goal_segmentation
        - receptacle_segmentation
        - goal_receptacle
        - robot_start_gps
        - robot_start_compass
        - joint
      allowed_actions:
        - base_velocity
        - rearrange_stop
        # - move_forward
        # - turn_left
        # - turn_right
        # - stop
      arm_joint_mask: [0, 0, 0, 0, 0, 0, 0] # the arm joints that the policy can control
      max_displacement: 0.25                # used when training the policy; could be different from the eval values
      max_turn_degrees: 30.0
      min_turn_degrees: 5.0
      min_displacement: 0.1
      sensor_height: 160
      sensor_width: 120
      terminate_condition: continuous_stop
      nav_goal_seg_channels: 1


    PLACE:
      type: heuristic # "rl" or "heuristic" or "hardcoded"
      checkpoint_path: data/checkpoints/ovmm/place_with_manip_action_may25.pth
      rl_config: projects/habitat_ovmm/configs/agent/place_rl.yaml # with continuous actions
      gym_obs_keys:
        - robot_head_depth
        - goal_receptacle
        - joint
        - ovmm_nav_goal_segmentation
        - is_holding
        - object_embedding
      allowed_actions:
        - arm_action
        - base_velocity
        - manipulation_mode
      arm_joint_mask: [1, 1, 1, 1, 1, 0, 0] # the arm joints that the policy can control
      max_displacement: 0.25                     # used when training the policy
      max_turn_degrees: 30.0
      min_turn_degrees: 5.0
      min_displacement: 0.1
      sensor_height: 160
      sensor_width: 120
      nav_goal_seg_channels: 1
      terminate_condition: ungrip
      grip_threshold: -0.8
      manip_mode_threshold: 0.8
      max_joint_delta: 0.1
      min_joint_delta: 0.02

  skip_skills:
    nav_to_obj: False
    nav_to_rec: False
    gaze_at_obj: True
    gaze_at_rec: True
    pick: False
    place: False

  PLANNER:
    collision_threshold: 0.20       # forward move distance under which we consider there's a collision (in meters)
    obs_dilation_selem_radius: 5    # radius (in cells) of obstacle dilation structuring element
    goal_dilation_selem_radius: 10  # radius (in cells) of goal dilation structuring element
    step_size: 5                    # maximum distance of the short-term goal selected by the planner
    use_dilation_for_stg: False
    min_obs_dilation_selem_radius: 3    # radius (in cells) of obstacle dilation structuring element
    map_downsample_factor: 1            # optional downsampling of traversible and goal map before fmm distance call (1 for no downsampling, 2 for halving resolution)
    map_update_frequency: 1             # compute fmm distance map every n steps 
<<<<<<< HEAD
    discrete_actions: False         # discrete motion planner output space or not
    min_goal_distance_cm: 50
    continuous_angle_tolerance: 30
=======
    discrete_actions: False          # discrete motion planner output space or not
    verbose: True                    # display debug information during planning
>>>>>>> b7ea8999

EVAL_VECTORIZED:
  simulator_gpu_ids: [1, 2, 3, 4, 5, 6, 7] # IDs of GPUs to use for vectorized environments
  specific_episodes: 0      # 1: eval on specific episodes (for debugging), 0: eval on split normally
  goal_on_same_floor: 0     # 1: restrict to episodes with a goal on the same floor as the starting position
  split: val                # eval split
  num_episodes_per_env: 100 # number of eval episodes per environment
  record_videos: 0          # 1: record videos from printed images, 0: don't
  record_planner_videos: 0  # 1: record planner videos (if record videos), 0: don't
  metrics_save_freq: 5      # save metrics after every n episodes<|MERGE_RESOLUTION|>--- conflicted
+++ resolved
@@ -187,14 +187,10 @@
     min_obs_dilation_selem_radius: 3    # radius (in cells) of obstacle dilation structuring element
     map_downsample_factor: 1            # optional downsampling of traversible and goal map before fmm distance call (1 for no downsampling, 2 for halving resolution)
     map_update_frequency: 1             # compute fmm distance map every n steps 
-<<<<<<< HEAD
     discrete_actions: False         # discrete motion planner output space or not
     min_goal_distance_cm: 50
     continuous_angle_tolerance: 30
-=======
-    discrete_actions: False          # discrete motion planner output space or not
     verbose: True                    # display debug information during planning
->>>>>>> b7ea8999
 
 EVAL_VECTORIZED:
   simulator_gpu_ids: [1, 2, 3, 4, 5, 6, 7] # IDs of GPUs to use for vectorized environments
