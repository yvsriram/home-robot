--- conflicted
+++ resolved
@@ -35,16 +35,38 @@
 
 Installation on a robot assumes Ubuntu 20.04 and [ROS Noetic](http://wiki.ros.org/noetic).
 
-<<<<<<< HEAD
-
-### Instructions
-
 To set up the hardware stack on a Hello Robot  Stretch, see the [ROS installation instructions](src/home_robot_hw/install_robot.md) in `home_robot_hw`.
 
+Proper network setup is crucial to getting good performance with HomeRobot. Low-cost mobile robots often do not have sufficient GPU to run state-of-the-art perception models. Instead, we rely on a client-server architecture, where ROS and low-level controllers run on the robot, and CPU- and GPU-intensive AI code runs on a workstation.
+
+After following the installation instructions, we recommend setting up your `~/.bashrc` on the robot workstation:
+
+```
+# Whatever your workstation's IP address is
+export WORKSTATION_IP=10.0.0.2
+# Whatever your robot's IP address is
+export HELLO_ROBOT_IP=10.0.0.6
+
+# Path to the codebase
+export HOME_ROBOT_ROOT=/path/to/home-robot
+
+export ROS_IP=$WORKSTATION_IP
+export ROS_MASTER_URI=http://$HELLO_ROBOT_IP:11311
+
+# Optionally - make it clear to avoid issues
+echo "Setting ROS_MASTER_URI to $ROS_MASTER_URI"
+echo "Setting ROS IP to $ROS_IP"
+
+# Helpful alias - connect to the robot
+alias ssh-robot="ssh hello-robot@$HELLO_ROBOT_IP"
+```
+
 On the robot side, start up the controllers with:
 ```
 roslaunch home_robot_hw startup_stretch_hector_slam.launch
 ```
+
+### Workstation Instructions
 
 To set up your workstation, follow these instructions:
 
@@ -56,53 +78,6 @@
 conda activate home-robot
 ```
 
-=======
-To set up the hardware stack on a Hello Robot  Stretch, see the [ROS installation instructions](src/home_robot_hw/install_robot.md) in `home_robot_hw`.
-
->>>>>>> 2e862e0e
-Proper network setup is crucial to getting good performance with HomeRobot. Low-cost mobile robots often do not have sufficient GPU to run state-of-the-art perception models. Instead, we rely on a client-server architecture, where ROS and low-level controllers run on the robot, and CPU- and GPU-intensive AI code runs on a workstation.
-
-After following the installation instructions, we recommend setting up your `~/.bashrc` on the robot workstation:
-
-```
-# Whatever your workstation's IP address is
-export WORKSTATION_IP=10.0.0.2
-# Whatever your robot's IP address is
-export HELLO_ROBOT_IP=10.0.0.6
-
-# Path to the codebase
-export HOME_ROBOT_ROOT=/path/to/home-robot
-
-export ROS_IP=$WORKSTATION_IP
-export ROS_MASTER_URI=http://$HELLO_ROBOT_IP:11311
-
-# Optionally - make it clear to avoid issues
-echo "Setting ROS_MASTER_URI to $ROS_MASTER_URI"
-echo "Setting ROS IP to $ROS_IP"
-
-# Helpful alias - connect to the robot
-alias ssh-robot="ssh hello-robot@$HELLO_ROBOT_IP"
-```
-
-<<<<<<< HEAD
-=======
-On the robot side, start up the controllers with:
-```
-roslaunch home_robot_hw startup_stretch_hector_slam.launch
-```
-
-### Workstation Instructions
-
-To set up your workstation, follow these instructions:
-
-#### 1. Create Your Environment
-```
-# Create a conda env - use the version in home_robot_hw if you want to run on the robot
-# Otherwise, you can use the version in src/home_robot
-mamba env create -n home-robot -f src/home_robot_hw/environment.yml
-conda activate home-robot
-```
-
 This should install pytorch; if you run into trouble, you may need to edit the installation to make sure you have the right CUDA version. See the [pytorch install notes](docs/install_pytorch.md) for more.
 
 #### 2. Install Home Robot Packages
@@ -114,115 +89,12 @@
 pip install -e src/home_robot_hw
 ```
 
->>>>>>> 2e862e0e
 _Testing Real Robot Setup:_ Now you can run a couple commands to test your connection. If the `roscore` and the robot controllers are running properly, you can run `rostopic list` and should see a list of topics - streams of information coming from the robot. You can then run RVIZ to visualize the robot sensor output:
 
 ```
 rviz -d $HOME_ROBOT_ROOT/src/home_robot_hw/launch/mapping_demo.rviz
 ```
 
-<<<<<<< HEAD
-#### 2. Install PyTorch and PyTorch3d
-
-See [here](https://pytorch.org/get-started/locally/) to install PyTorch.
-
-For PyTorch3d, run:
-
-```
-conda install pytorch3d -c pytorch3d
-```
-
-If this causes trouble, building from source works reliably, but you must make sure you have the correct CUDA version on your workstation:
-```
-pip install "git+https://github.com/facebookresearch/pytorch3d.git"
-```
-
-See the [PyTorch3d installation page](https://github.com/facebookresearch/pytorch3d/blob/main/INSTALL.md) for more information.
-
-#### 3. Install Home Robot Packages
-```
-# Install the core home_robot package
-pip install -e src/home_robot
-
-# Install home_robot_hw
-pip install -e src/home_robot_hw
-```
-
-#### 4. Hardware Testing
-
-Run the hardware manual test to make sure you can control the robot remotely. Ensure the robot has one meter of free space before running the script.
-
-```
-python tests/hw_manual_test.py
-```
-
-Follow the on-screen instructions. The robot should move through a set of configurations.
-
-
-#### 5. Install Detic
-
-Download Detic checkpoint as per the instructions [on the Detic github page](https://github.com/facebookresearch/Detic)
-```bash
-cd $HOME-ROBOT-PATH/src/home_robot/perception/detection/detic/Detic/
-mkdir models
-wget https://dl.fbaipublicfiles.com/detic/Detic_LCOCOI21k_CLIP_SwinB_896b32_4x_ft4x_max-size.pth -O models/Detic_LCOCOI21k_CLIP_SwinB_896b32_4x_ft4x_max-size.pth --no-check-certificate
-```
-
-You should be able to run the Detic demo script as per the Detic instructions to verify your installation was correct:
-```bash
-python demo.py --config-file configs/Detic_LCOCOI21k_CLIP_SwinB_896b32_4x_ft4x_max-size.yaml --input desk.jpg --output out2.jpg --vocabulary custom --custom_vocabulary headphone,webcam,paper,coffe --confidence-threshold 0.3 --opts MODEL.WEIGHTS models/Detic_LCOCOI21k_CLIP_SwinB_896b32_4x_ft4x_max-size.pth
-```
-
-#### 6. Run Open Vocabulary Mobile Manipulation on Stretch
-
-You should then be able to run the Stretch OVMM example.
-
-Run a grasping server; either Contact Graspnet or our simple grasp server.
-```
-# For contact graspnet
-cd $HOME_ROBOT_ROOT/src/third_party/contact_graspnet
-conda activate contact_graspnet_env
-python contact_graspnet/graspnet_ros_server.py  --local_regions --filter_grasps
-
-# For simple grasping server
-cd $HOME_ROBOT_ROOT
-conda activate home-robot
-python src/home_robot_hw/home_robot_hw/nodes/simple_grasp_server.py
-```
-
-Then you can run the OVMM example script:
-```
-cd $HOME_ROBOT_ROOT
-python projects/stretch_ovmm/eval_episode.py --object=<OBJECT_NAME>
-```
-Here OBJECT_NAME can be anything in the room like `cup, book, mouse, keyboard, toy`. 
-
-#### 7. Simulation Setup
-
-To set up the simulation stack with Habitat, see the [installation instructions](src/home_robot_sim/README.md) in `home_robot_sim`. You first need to install AI habitat and the simulation package:
-```
-# Install habitat sim and update submodules
-mamba install -c conda-forge -c aihabitat habitat-sim withbullet
-git submodule update --init --recursive
-
-# Install habitat lab on the correct (object rearrange) branch
-pip install -e src/third_party/habitat-lab/habitat-lab  # NOTE: Habitat-lab@v0.2.2 only works in editable mode
-pip install -e src/third_party/habitat-lab/habitat-baselines
-
-# Install home robot sim interfaces
-pip install -e src/home_robot_sim
-```
-
-And then download the assets as described in the [installation instructions](src/home_robot_sim/README.md).
-
-To test your installation, you can run:
-```
-python projects/stretch_ovmm/eval_vectorized.py
-```
-
-For more details on the OVMM challenge, see the [Habitat OVMM readme](projects/stretch_ovmm/README.md).
-
-=======
 #### 3. Hardware Testing
 
 Run the hardware manual test to make sure you can control the robot remotely. Ensure the robot has one meter of free space before running the script.
@@ -302,7 +174,6 @@
 
 For more details on the OVMM challenge, see the [Habitat OVMM readme](projects/stretch_ovmm/README.md).
 
->>>>>>> 2e862e0e
 
 ## Code Contribution
 
