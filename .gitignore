--- conflicted
+++ resolved
@@ -24,11 +24,7 @@
 scene_datasets/
 datadump/
 */datasets/
-<<<<<<< HEAD
-data/*
-=======
 data/
->>>>>>> b7ea8999
 
 # Archive files
 *.pkl
@@ -42,13 +38,10 @@
 *.hdf5
 *.mp4
 *.glb
-<<<<<<< HEAD
 # used by habitat for object info
 *.json
 *.png
 *.npz
-=======
->>>>>>> b7ea8999
 
 # Detic model files
 *.pth
